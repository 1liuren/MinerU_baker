--- conflicted
+++ resolved
@@ -5,36 +5,7 @@
 import asyncio
 import aiohttp
 
-def mineru_parse_sync(file_path: str, server_url: str = 'http://127.0.0.1:8000/predict', **options):
-    """同步调用MinerU服务端预测接口。
-
-    Args:
-        file_path: 待处理文件路径
-        server_url: 服务端 /predict 接口URL
-        **options: 透传给服务端的参数，包含 backend/method/lang/formula_enable/table_enable/start_page_id/end_page_id/server_url/output_dir 等
-
-    Returns:
-        dict: 成功返回 { 'output_dir': str }，失败返回 { 'error': str }
-    """
-    try:
-        with open(file_path, 'rb') as f:
-            file_b64 = base64.b64encode(f.read()).decode('utf-8')
-
-        payload = {
-            'file': file_b64,
-            'options': options
-        }
-
-        resp = requests.post(server_url, json=payload, timeout=300)
-        if resp.status_code == 200:
-            return resp.json()
-        else:
-            return {'error': resp.text}
-    except Exception as e:
-        logger.error(f"同步调用失败 {file_path}: {e}")
-        return {'error': str(e)}
-
-async def mineru_parse_async(session, file_path, server_url='http://10.10.50.52:8111/predict', **options):
+async def mineru_parse_async(session, file_path, server_url='http://127.0.0.1:8000/predict', **options):
     """
     Asynchronous version of the parse function.
     """
@@ -48,44 +19,11 @@
             'options': options
         }
 
-        # Use the aiohttp session to send the request with timeout
-        timeout = aiohttp.ClientTimeout(total=600)  # 10分钟超时
-        async with session.post(server_url, json=payload, timeout=timeout) as response:
+        # Use the aiohttp session to send the request
+        async with session.post(server_url, json=payload) as response:
             if response.status == 200:
                 result = await response.json()
                 logger.info(f"✅ Processed: {file_path} -> {result.get('output_dir', 'N/A')}")
-                return result
-            else:
-                error_text = await response.text()
-                logger.error(f"❌ Server error for {file_path}: {error_text}")
-                return {'error': error_text}
-
-    except Exception as e:
-        logger.error(f"❌ Failed to process {file_path}: {e}")
-        return {'error': str(e)}
-
-async def mineru_parse_by_file_path(session, file_path, server_url='http://10.10.50.52:8111/predict', **options):
-    """
-    使用文件路径模式调用MinerU服务端，避免创建临时文件
-    
-    Args:
-        session: aiohttp session
-        file_path: 服务端本地文件路径
-        server_url: 服务端URL
-        **options: 其他选项参数
-    """
-    try:
-        payload = {
-            'file_path': file_path,  # 直接传递文件路径
-            'options': options
-        }
-
-        # 使用aiohttp session发送请求，设置超时
-        timeout = aiohttp.ClientTimeout(total=600)  # 10分钟超时
-        async with session.post(server_url, json=payload, timeout=timeout) as response:
-            if response.status == 200:
-                result = await response.json()
-                logger.info(f"✅ Processed (file_path mode): {file_path} -> {result.get('output_dir', 'N/A')}")
                 return result
             else:
                 error_text = await response.text()
@@ -100,7 +38,6 @@
 async def main():
     """
     Main function to run all parsing tasks concurrently.
-    演示两种模式：文件内容模式和文件路径模式
     """
     test_files = [
         '../../demo/pdfs/demo1.pdf',
@@ -118,11 +55,6 @@
 
     # Create an aiohttp session to be reused across requests
     async with aiohttp.ClientSession() as session:
-<<<<<<< HEAD
-        # logger.info("=== 模式1：文件内容模式（上传文件内容到服务端） ===")
-        # # === Basic Processing ===
-        # basic_tasks = [mineru_parse_async(session, file_path) for file_path in existing_files[:2]]
-=======
         # === Basic Processing ===
         basic_tasks = [mineru_parse_async(session, file_path) for file_path in existing_files[:2]]
 
@@ -134,42 +66,14 @@
         # 'backend': 'vlm-vllm-engine' requires 8+ GB VRAM per worker
 
         custom_tasks = [mineru_parse_async(session, file_path, **custom_options) for file_path in existing_files[2:]]
->>>>>>> abc433d6
 
-        # # === Custom Options ===
-        # custom_options = {
-        #     'backend': 'pipeline', 'lang': 'ch', 'method': 'auto',
-        #     'formula_enable': True, 'table_enable': True,'output_dir': './output'
-        # }
-        # # 'backend': 'sglang-engine' requires 24+ GB VRAM per worker
+        # Start all tasks
+        all_tasks = basic_tasks + custom_tasks
 
-        # custom_tasks = [mineru_parse_async(session, file_path, **custom_options) for file_path in existing_files[2:]]
+        all_results = await asyncio.gather(*all_tasks)
 
-        # # Start all tasks
-        # all_tasks = basic_tasks + custom_tasks
-        # all_results = await asyncio.gather(*all_tasks)
-        # logger.info(f"文件内容模式结果: {all_results}")
+        logger.info(f"All Results: {all_results}")
 
-        logger.info("\n=== 模式2：文件路径模式（直接使用服务端本地文件） ===")
-        # 文件路径模式测试 - 使用服务端本地文件路径
-        server_file_paths = [
-            # 这些路径应该是服务端可以访问的文件路径
-            # 可以是绝对路径或相对于服务端工作目录的路径
-            os.path.abspath(existing_files[0]),  # 使用绝对路径
-            os.path.abspath(existing_files[1]) if len(existing_files) > 1 else None,
-        ]
-        
-        server_file_paths = [p for p in server_file_paths if p is not None]
-        
-        file_path_options = {
-            'backend': 'pipeline', 'lang': 'ch', 'method': 'auto',
-            'formula_enable': True, 'table_enable': True,
-            'output_dir': './output_file'  # 不同的输出目录
-        }
-        
-        file_path_tasks = [mineru_parse_by_file_path(session, file_path, **file_path_options) for file_path in server_file_paths]
-        file_path_results = await asyncio.gather(*file_path_tasks)
-        logger.info(f"文件路径模式结果: {file_path_results}")
         
     logger.info("🎉 All processing completed!")
 
