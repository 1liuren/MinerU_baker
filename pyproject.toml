[build-system]
requires = ["setuptools>=61.0", "wheel"]
build-backend = "setuptools.build_meta"

[project]
name = "mineru"
dynamic = ["version"]
license = { text = "AGPL-3.0" }
description = "A practical tool for converting PDF to Markdown"
readme = "README.md"
requires-python = ">=3.10,<3.14"
keywords = ["magic-pdf", "mineru", "MinerU", "convert", "pdf", "markdown"]
classifiers = [
    "Programming Language :: Python :: 3.10",
    "Programming Language :: Python :: 3.11",
    "Programming Language :: Python :: 3.12",
    "Programming Language :: Python :: 3.13",
]
dependencies = [
    "boto3>=1.28.43",
    "click>=8.1.7",
    "loguru>=0.7.2",
    "numpy>=1.21.6",
    "pdfminer.six==20250506",
    "tqdm>=4.67.1",
    "requests",
    "httpx",
    "pillow>=11.0.0",
    "pypdfium2>=4.30.0",
    "pypdf>=5.6.0",
    "reportlab",
    "pdftext>=0.6.2",
    "modelscope>=1.26.0",
    "huggingface-hub>=0.32.4",
    "json-repair>=0.46.2",
    "opencv-python>=4.11.0.86",
    "fast-langdetect>=0.2.3,<0.3.0",
<<<<<<< HEAD
    "markdownify>=0.14.1",
=======
    "scikit-image>=0.25.0,<1.0.0",
    "openai>=1.70.0,<2",
    "beautifulsoup4>=4.13.5,<5",
    "magika>=0.6.2,<0.7.0",
    "mineru-vl-utils>=0.1.11,<1",
>>>>>>> abc433d6
]

[project.optional-dependencies]
test = [
    "mineru[core]",
    "pytest",
    "pytest-cov",
    "coverage",
    "fuzzywuzzy"
]
vlm = [
    "torch>=2.6.0,<3",
    "transformers>=4.51.1,<5.0.0",
    "accelerate>=1.5.1",
]
vllm = [
    "vllm>=0.10.1.1,<0.11",
]
pipeline = [
    "matplotlib>=3.10,<4",
    "ultralytics>=8.3.48,<9",
    "doclayout_yolo==0.0.4",
    "dill>=0.3.8,<1",
    "PyYAML>=6.0.2,<7",
    "ftfy>=6.3.1,<7",
    "shapely>=2.0.7,<3",
    "pyclipper>=1.3.0,<2",
    "omegaconf>=2.3.0,<3",
    "torch>=2.6.0,<3",
    "torchvision",
    "transformers>=4.49.0,!=4.51.0,<5.0.0",
    "onnxruntime>1.17.0",
]
api = [
    "fastapi",
    "python-multipart",
    "uvicorn",
]
gradio = [
    "gradio>=5.34,<6",
    "gradio-pdf>=0.0.22",
]
core = [
    "mineru[vlm]",
    "mineru[pipeline]",
    "mineru[api]",
    "mineru[gradio]",
]
all = [
    "mineru[core]",
    "mineru[vllm]",
]

[project.urls]
homepage = "https://mineru.net/"
documentation = "https://opendatalab.github.io/MinerU/"
repository = "https://github.com/opendatalab/MinerU"
issues = "https://github.com/opendatalab/MinerU/issues"

[project.scripts]
mineru = "mineru.cli:client.main"
mineru-vllm-server = "mineru.cli.vlm_vllm_server:main"
mineru-models-download = "mineru.cli.models_download:download_models"
mineru-api = "mineru.cli.fast_api:main"
mineru-gradio = "mineru.cli.gradio_app:main"

[tool.setuptools.dynamic]
version = { attr = "mineru.version.__version__" }

[tool.setuptools.packages.find]
include = ["mineru*"]
namespaces = false

[tool.setuptools.package-data]
"mineru" = ["resources/**"]
"mineru.model.ocr.paddleocr2pytorch.pytorchocr.utils" = ["resources/**"]

[tool.setuptools]
include-package-data = true
zip-safe = false

[tool.pytest.ini_options]
addopts = "-s --cov=mineru --cov-report html"

[tool.coverage.run]
command_line = "-m pytest tests/unittest/test_e2e.py"
source = ["mineru/"]
omit = [
    "*/gradio_app.py",
    "*/models_download.py",
    "*/fast_api.py",
    "*/cli/client.py",
    "*/vlm_vllm_server.py",
    "*/cli_parser.py",
]

[tool.coverage.html]
directory = "htmlcov"

[tool.coverage.report]
exclude_also = [
    'def __repr__',
    'if self.debug:',
    'if settings.DEBUG',
    'raise AssertionError',
    'raise NotImplementedError',
    'if 0:',
    'if __name__ == .__main__.:',
    'if TYPE_CHECKING:',
    'class .*\bProtocol\):',
    '@(abc\.)?abstractmethod',
]<|MERGE_RESOLUTION|>--- conflicted
+++ resolved
@@ -35,15 +35,11 @@
     "json-repair>=0.46.2",
     "opencv-python>=4.11.0.86",
     "fast-langdetect>=0.2.3,<0.3.0",
-<<<<<<< HEAD
-    "markdownify>=0.14.1",
-=======
     "scikit-image>=0.25.0,<1.0.0",
     "openai>=1.70.0,<2",
     "beautifulsoup4>=4.13.5,<5",
     "magika>=0.6.2,<0.7.0",
     "mineru-vl-utils>=0.1.11,<1",
->>>>>>> abc433d6
 ]
 
 [project.optional-dependencies]
