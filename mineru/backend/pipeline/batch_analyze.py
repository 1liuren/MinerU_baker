--- conflicted
+++ resolved
@@ -71,10 +71,6 @@
                 mfr_count += len(images_formula_list[image_index])
 
         # 清理显存
-<<<<<<< HEAD
-        from mineru.utils.model_utils import clean_vram
-=======
->>>>>>> abc433d6
         clean_vram(self.model.device, vram_threshold=8)
 
         ocr_res_list_all_page = []
@@ -357,9 +353,6 @@
                                 )
 
                                 ocr_res_list_dict['layout_res'].extend(ocr_result_list)
-                    
-                    # 在每个分辨率组处理完后清理显存
-                    clean_vram(self.model.device, vram_threshold=8)
         else:
             # 原始单张处理模式
             for ocr_res_list_dict in tqdm(ocr_res_list_all_page, desc="OCR-det Predict"):
@@ -393,39 +386,7 @@
 
                         ocr_res_list_dict['layout_res'].extend(ocr_result_list)
 
-<<<<<<< HEAD
-        # 表格识别 table recognition
-        if self.table_enable:
-            for table_res_dict in tqdm(table_res_list_all_page, desc="Table Predict"):
-                _lang = table_res_dict['lang']
-                table_model = atom_model_manager.get_atom_model(
-                    atom_model_name='table',
-                    lang=_lang,
-                )
-                html_code, table_cell_bboxes, logic_points, elapse = table_model.predict(table_res_dict['table_img'])
-                # 判断是否返回正常
-                if html_code:
-                    # 检查html_code是否包含'<table>'和'</table>'
-                    if '<table>' in html_code and '</table>' in html_code:
-                        # 选用<table>到</table>的内容，放入table_res_dict['table_res']['html']
-                        start_index = html_code.find('<table>')
-                        end_index = html_code.rfind('</table>') + len('</table>')
-                        table_res_dict['table_res']['html'] = html_code[start_index:end_index]
-                    else:
-                        logger.warning(
-                            'table recognition processing fails, not found expected HTML table end'
-                        )
-                else:
-                    logger.warning(
-                            'table recognition processing fails, not get html return'
-                        )
-            
-            # 表格识别完成后清理显存
-            clean_vram(self.model.device, vram_threshold=8)
-
-=======
         # OCR rec
->>>>>>> abc433d6
         # Create dictionaries to store items by language
         need_ocr_lists_by_lang = {}  # Dict of lists for each language
         img_crop_lists_by_lang = {}  # Dict of lists for each language
